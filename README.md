--- conflicted
+++ resolved
@@ -10,11 +10,7 @@
 
 ## Quick Start:
 
-<<<<<<< HEAD
-1. git clone https://github.com/GITMCode/GITM
-=======
 1\. Clone the repository and cd into the repo folder
->>>>>>> fb872d1f
 
 ```shell
 git clone https://github.com/aaronjridley/GITM
